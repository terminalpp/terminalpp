--- conflicted
+++ resolved
@@ -78,16 +78,10 @@
 		/** Deletes the double buffer object. 
 		 */
 		void doInvalidate() override {
-<<<<<<< HEAD
-			DeleteObject(buffer_);
-			buffer_ = nullptr;
-			InvalidateRect(hWnd_, /* rect */ nullptr, /* erase */ false);
-=======
             // set the invalidate flag
             BaseTerminalWindow::doInvalidate(); 
             // repaint the window
     		InvalidateRect(hWnd_, /* rect */ nullptr, /* erase */ false);
->>>>>>> 721778b1
 		}
 
 		void doPaint() override;
